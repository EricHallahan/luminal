; -------- SYMBOLIC ALGEBRA -------
(ruleset expr)
(datatype Expression
	(MNum i64)
	(MVar String)
	(MAdd Expression Expression)
	(MSub Expression Expression)
	(MMul Expression Expression)
	(MDiv Expression Expression)
	(MMod Expression Expression)
	(MMin Expression Expression)
	(MMax Expression Expression)
	(MAnd Expression Expression)
	(MOr Expression Expression)
	(MGte Expression Expression)
	(MLt Expression Expression)
	(MFloorTo Expression Expression)
    (MReplace Expression Expression Expression)
    (MAccum String) ; this marks that we feed the output (also marked with MAccum) back in
)

; Communative
(rewrite (MAdd a b) (MAdd b a) :ruleset expr)
(rewrite (MMul a b) (MMul b a) :ruleset expr)

; Associative
(rewrite (MAdd (MAdd a b) c) (MAdd a (MAdd b c)) :ruleset expr)
(rewrite (MMul (MMul a b) c) (MMul a (MMul b c)) :ruleset expr)

; Constant folding
(rewrite (MAdd (MNum a) (MNum b)) (MNum (+ a b)) :ruleset expr)
(rewrite (MSub (MNum a) (MNum b)) (MNum (- a b)) :ruleset expr)
(rewrite (MMul (MNum a) (MNum b)) (MNum (* a b)) :when ((< a 10000) (< b 10000)) :ruleset expr)
(rewrite (MDiv (MNum a) (MNum b)) (MNum (/ a b)) :when ((!= 0 b) (= 0 (% a b))) :ruleset expr)
(rewrite (MMax (MNum a) (MNum b)) (MNum (max a b)) :ruleset expr)
(rewrite (MMin (MNum a) (MNum b)) (MNum (min a b)) :ruleset expr)
(rewrite (MAnd (MNum a) (MNum b)) (MNum (& a b)) :ruleset expr)

; Simple reductions
(rewrite (MAdd a (MNum 0)) a :ruleset expr)
(rewrite (MMul a (MNum 1)) a :ruleset expr)
(rewrite (MMul a (MNum 0)) (MNum 0) :ruleset expr)
(rewrite (MDiv a (MNum 1)) a :ruleset expr)
(rewrite (MMul (MDiv ?a ?b) ?b) (MFloorTo ?a ?b) :ruleset expr)
(rewrite (MAdd (MFloorTo ?a ?b) (MMod ?a ?b)) ?a :ruleset expr)
;(rewrite (MDiv ?a ?a) (MNum 1) :ruleset expr) ; why does this cause kernels to incorrectly oversimplify?
;(rewrite (MDiv (MMul ?x ?y) ?y) ?x :ruleset expr) ; and this?
(rewrite (MMod (MMul ?x ?y) ?y) (MNum 0) :ruleset expr)
(rewrite (MDiv (MMul ?x ?y) ?z) (MMul ?x (MDiv ?y ?z)) :ruleset expr)
(rewrite (MMod (MMod ?x (MNum ?y)) (MNum ?z)) (MMod ?x (MNum ?y)) :when ((>= ?z ?y) (= 0 (% ?y ?z))) :ruleset expr) ; nested mods
(rewrite (MMod (MMod ?x (MNum ?y)) (MNum ?z)) (MMod ?x (MNum ?z)) :when ((>= ?y ?z) (= 0 (% ?z ?y))) :ruleset expr)

; Replacement
(rewrite (MReplace ?x ?y ?z) ?z :when ((= ?x ?y)) :ruleset expr)
(rewrite (MReplace (MAdd ?a ?b) ?x ?y) (MAdd (MReplace ?a ?x ?y) (MReplace ?b ?x ?y)) :ruleset expr)
(rewrite (MReplace (MSub ?a ?b) ?x ?y) (MSub (MReplace ?a ?x ?y) (MReplace ?b ?x ?y)) :ruleset expr)
(rewrite (MReplace (MMul ?a ?b) ?x ?y) (MMul (MReplace ?a ?x ?y) (MReplace ?b ?x ?y)) :ruleset expr)
(rewrite (MReplace (MDiv ?a ?b) ?x ?y) (MDiv (MReplace ?a ?x ?y) (MReplace ?b ?x ?y)) :ruleset expr)
(rewrite (MReplace (MMod ?a ?b) ?x ?y) (MMod (MReplace ?a ?x ?y) (MReplace ?b ?x ?y)) :ruleset expr)
(rewrite (MReplace (MMin ?a ?b) ?x ?y) (MMin (MReplace ?a ?x ?y) (MReplace ?b ?x ?y)) :ruleset expr)
(rewrite (MReplace (MMax ?a ?b) ?x ?y) (MMax (MReplace ?a ?x ?y) (MReplace ?b ?x ?y)) :ruleset expr)
(rewrite (MReplace (MFloorTo ?a ?b) ?x ?y) (MFloorTo (MReplace ?a ?x ?y) (MReplace ?b ?x ?y)) :ruleset expr)
; leave numbers unchanged
(rewrite (MReplace (MNum ?n) ?x ?y) (MNum ?n) :ruleset expr)
(rewrite (MReplace (MAccum ?acc) ?x ?y) (MAccum ?acc) :ruleset expr)

; leave other vars unchanged
(rewrite (MReplace (MVar ?v) (MVar ?x) ?y) (MVar ?v) :when ((!= ?v ?x)) :ruleset expr)

; -------- IR --------
(ruleset ir)
(ruleset ir-prop)
(ruleset ir-generic)
(datatype LoopType (Loop String Expression))
(datatype*
 	(IR
  		; General kernel stuff
     	(GMEM String)
     	(LoopIn IR LoopType Expression)
     	(LoopOut IR LoopType Expression)
      	(SMEM)
       	(SMEMLoad IR IR)
        (SMEMRead IR IR)

        ; Unary Ops
     	(Exp2 IR)
      	(Log2 IR)
    	(Sqrt IR)
     	(Sin IR)
      	(Recip IR)
       	(Neg IR)

        ; Binary Ops
     	(Add IR IR)
     	(Mul IR IR)
      	(Max IR IR)

        ; search helpers
        (Unary String IR)
     	(Binary String IR IR)

      	; propogation patterns
      	(SwapLoops IR LoopType LoopType) ; Swap two loops, identified by their strings
       	(TileLoop IR String) ; Tile a loop, identified by it's string
        (UnpadLoop IR String) ; Remove a padding loop, identified by it's string
        (MergeLoops IR String String) ; Merge loops, identified by their strings
        (FusedLoops IR Expression) ; Says that we have previously fused a loopout -> loopin here

    	; propogation pattern helpers
     	(PropOneArg String IR String) ; Generic prop one arg back
     	(PropTwoArgs String IR String String) ; Generic prop two args back

      	; tensor core stuff
      	(TCMatmul IR IR Expression Expression Expression Expression Expression Expression) ; input A, input B, A k stride, B k stride, A inner stride, B inner stride, C inner stride, number of K tile loops
       	(TiledMatmulInputA IR i64 Expression)
        (TiledMatmulInputB IR i64 Expression)
     )
)

; -------------- HELPERS ---------------

; Convert to and from generic unary ops
(birewrite (Exp2 ?x) (Unary "Exp2" ?x) :ruleset ir-generic)
(birewrite (Log2 ?x) (Unary "Log2" ?x) :ruleset ir-generic)
(birewrite (Sqrt ?x) (Unary "Sqrt" ?x) :ruleset ir-generic)
(birewrite (Sin ?x) (Unary "Sin" ?x) :ruleset ir-generic)
(birewrite (Recip ?x) (Unary "Recip" ?x) :ruleset ir-generic)
(birewrite (Neg ?x) (Unary "Neg" ?x) :ruleset ir-generic)
(birewrite (Add ?a ?b) (Binary "Add" ?a ?b) :ruleset ir-generic)
(birewrite (Mul ?a ?b) (Binary "Mul" ?a ?b) :ruleset ir-generic)
(birewrite (Max ?a ?b) (Binary "Max" ?a ?b) :ruleset ir-generic)

; Communative binary ops
(rewrite (Binary ?bin ?a ?b) (Binary ?bin ?b ?a) :ruleset ir)
; distributive/associative skeletons so sums and products re-associate
;(rewrite (Add (Add ?a ?b) ?c) (Add ?a (Add ?b ?c)) :ruleset ir)
;(rewrite (Mul (Mul ?a ?b) ?c) (Mul ?a (Mul ?b ?c)) :ruleset ir)

; ---------- RULES ----------

; remove pad loop
(rewrite
 	(LoopOut (Unary ?un (LoopIn ?x (Loop ?loop (MNum 1)) (MNum 0))) (Loop ?loop (MNum 1)) (MNum 0))
	(Unary ?un ?x)
	 :ruleset ir
)
(rewrite
 	(LoopOut (Binary ?bin (LoopIn ?a (Loop ?loop (MNum 1)) (MNum 0)) (LoopIn ?b (Loop ?loop (MNum 1)) (MNum  0))) (Loop ?loop (MNum 1)) (MNum 0))
	(Binary ?bin ?a ?b)
	 :ruleset ir
)
; add pad loop
(rewrite
	(LoopOut (Unary ?un ?x) (Loop ?l ?r) ?s)
	(LoopOut (LoopOut (Unary ?un (LoopIn ?x (Loop "newpad" (MNum 1)) (MNum 0))) (Loop "newpad" (MNum 1)) (MNum 0)) (Loop ?l ?r) ?s)
	:when ((!= ?r (MNum 1)) (!= ?s (MNum 0)))
	:ruleset ir
)
(rewrite
	(LoopOut (Binary ?bin ?a ?b) (Loop ?l ?r) ?s)
	(LoopOut (LoopOut (Binary ?bin (LoopIn ?a (Loop "newpad" (MNum 1)) (MNum 0)) (LoopIn ?b (Loop "newpad" (MNum 1)) (MNum 0))) (Loop "newpad" (MNum 1)) (MNum 0)) (Loop ?l ?r) ?s)
	:when ((!= ?r (MNum 1)) (!= ?s (MNum 0)))
	:ruleset ir
)


; Loop Fusion
(ruleset fusion)
(rewrite (LoopIn (LoopOut (Binary ?bin ?a ?b) (Loop ?loopA ?range) ?st) (Loop ?loopB ?range) ?st) (Binary ?bin ?a ?b) :ruleset fusion)
(rewrite (LoopIn (LoopOut ?a (Loop ?loopA ?range) ?st) (Loop ?loopB ?range) ?st) (FusedLoops ?a ?range) :ruleset fusion)
(rewrite (LoopIn (FusedLoops (LoopOut ?a (Loop ?loopA ?range) ?st) ?fused_range) (Loop ?loopB ?range) ?st) (FusedLoops ?a (MMul ?range ?fused_range)) :ruleset fusion)
(rewrite (LoopIn (FusedLoops (LoopOut (Binary ?bin ?a ?b) (Loop ?loopA ?range) ?st) ?fused_range) (Loop ?loopB ?range) ?st) (Binary ?bin ?a ?b) :ruleset fusion)

; Specialized swap loops
(rewrite
	(LoopOut
		(LoopOut
			(Binary ?bin
				(LoopIn
					(LoopIn ?a (Loop ?outL ?out) ?outASt)
					(Loop ?inL ?in)
					?inASt
				)
				(LoopIn
					(LoopIn ?b (Loop ?outL ?out) ?outBSt)
					(Loop ?inL ?in)
					?inBSt
				)
			)
			(Loop ?inL ?in)
			?inSt
		)
		(Loop ?outL ?out)
		?outSt
	)
	(LoopOut
		(LoopOut
			(Binary ?bin
				(LoopIn
					(LoopIn ?a (Loop ?inL ?in) ?inASt)
					(Loop ?outL ?out)
					?outASt
				)
				(LoopIn
					(LoopIn ?b (Loop ?inL ?in) ?inBSt)
					(Loop ?outL ?out)
					?outBSt
				)
			)
			(Loop ?outL ?out)
			?outSt
		)
		(Loop ?inL ?in)
		?inSt
	)
	; :ruleset ir
)

; Tiling
(let tileFactor 8)
(rewrite
	(LoopOut ?body (Loop ?loop (MNum ?range)) ?stride)
	(LoopOut
		(LoopOut
			(TileLoop ?body ?loop)
			(Loop (+ ?loop "_tile") (MNum tileFactor))
			?stride
		)
		(Loop (+ ?loop "_out") (MNum (/ ?range tileFactor)))
		(MReplace ?stride (MVar "z") (MMul (MVar "z") (MNum tileFactor)))
	)
	:when ((> ?range tileFactor) (= (% ?range tileFactor) 0))
	:ruleset ir
)
(rewrite
	(TileLoop (LoopIn ?body (Loop ?loop (MNum ?range)) ?stride) ?loop)
	(LoopIn
		(LoopIn ?body
			(Loop (+ ?loop "_out") (MNum (/ ?range tileFactor)))
			(MReplace ?stride (MVar "z") (MMul (MVar "z") (MNum tileFactor)))
		)
		(Loop (+ ?loop "_tile") (MNum tileFactor))
		?stride
	)
	:ruleset ir-prop
)
; propogation
(rewrite
	(TileLoop (LoopIn ?body (Loop ?other ?range) ?stride) ?loop)
	(LoopIn (TileLoop ?body ?loop) (Loop ?other ?range) ?stride)
	:when ((!= ?loop ?other))
	:ruleset ir-prop
)
(rewrite
	(TileLoop (LoopOut ?body (Loop ?other ?range) ?stride) ?loop)
	(LoopOut (TileLoop ?body ?loop) (Loop ?other ?range) ?stride)
	 :ruleset ir-prop
)
(rewrite
	(TileLoop (Unary ?un ?body) ?loop)
	(Unary ?un (TileLoop ?body ?loop))
	 :ruleset ir-prop
)
(rewrite
	(TileLoop (Binary ?bin ?bodyA ?bodyB) ?loop)
	(Binary ?bin (TileLoop ?bodyA ?loop) (TileLoop ?bodyB ?loop))
	 :ruleset ir-prop
)


; Loop merging
(rewrite
	(LoopOut
		(LoopOut ?x
			(Loop ?i ?rangeI) ?stI
		)
		(Loop ?o ?rangeO) ?stO
	)
	(LoopOut (MergeLoops ?x ?o ?i)
		(Loop (+ ?o ?i) (MMul ?rangeO ?rangeI))
		(MAdd (MReplace ?stO (MVar "z") (MDiv (MVar "z") ?rangeI)) (MReplace ?stI (MVar "z") (MMod (MVar "z") ?rangeI)))
	)
<<<<<<< HEAD
	:ruleset ir
=======
	;:ruleset ir
>>>>>>> 01cede31
	:when ((!= ?stI (MAccum "a")) (!= ?stO (MAccum "a")))
)
(rewrite
	(MergeLoops
		(LoopIn
			(LoopIn
				?x
				(Loop ?o ?rangeO) ?stO
			)
			(Loop ?i ?rangeI) ?stI
		)
		?o ?i
	)
	(LoopIn
		?x
		(Loop (+ ?o ?i) (MMul ?rangeO ?rangeI))
		(MAdd (MReplace ?stO (MVar "z") (MDiv (MVar "z") ?rangeI)) (MReplace ?stI (MVar "z") (MMod (MVar "z") ?rangeI)))
	)
	 :ruleset ir-prop
)
; propogation
(rewrite
	(MergeLoops (LoopIn ?body (Loop ?other ?range) ?stride) ?o ?i)
	(LoopIn (MergeLoops ?body ?o ?i) (Loop ?other ?range) ?stride)
	:when ((!= ?i ?other))
	:ruleset ir-prop
)
(rewrite
	(MergeLoops (LoopOut ?body (Loop ?other ?range) ?stride) ?o ?i)
	(LoopOut (MergeLoops ?body ?o ?i) (Loop ?other ?range) ?stride)
	 :ruleset ir-prop
)
(rewrite
	(MergeLoops (Unary ?un ?body) ?o ?i)
	(Unary ?un (MergeLoops ?body ?o ?i))
	 :ruleset ir-prop
)
(rewrite
	(MergeLoops (Binary ?bin ?bodyA ?bodyB) ?o ?i)
	(Binary ?bin (MergeLoops ?bodyA ?o ?i) (MergeLoops ?bodyB ?o ?i))
	 :ruleset ir-prop
)

; TensorCore
(ruleset tc)
(rewrite
	(LoopIn ; k
		(LoopIn ; pad2
			(LoopIn ; pad1
				(LoopIn ; n
					(LoopIn ; m
						?a
						(Loop ?loop_a_mtile (MNum ?m))
						(MMul (MVar "z") (MNum ?k))
					)
					(Loop ?loop_a_ntile (MNum ?n))
					(MNum 0)
				)
				(Loop ?pad1 (MNum 1))
				(MNum 0)
			)
			(Loop ?pad2 (MNum 1))
			(MNum 0)
		)
		(Loop ?loop_a_kouter (MNum ?k))
		(MVar "z")
	)
	(TiledMatmulInputA ?a ?k (MNum (/ ?k 8)))
	:when ((= (% ?k 8) 0) (= (% ?m 8) 0) (= (% ?n 8) 0))
	:ruleset tc
)
(rewrite
	(LoopIn ; k
		(LoopIn ; pad2
			(LoopIn ; pad1
				(LoopIn ; n
					(LoopIn ; m
						?b
						(Loop ?loop_b_mtile (MNum ?m))
						(MNum 0)
					)
					(Loop ?loop_b_ntile (MNum ?n))
					(MVar "z")
				)
				(Loop ?pad1 (MNum 1))
				(MNum 0)
			)
			(Loop ?pad2 (MNum 1))
			(MNum 0)
		)
		(Loop ?loop_b_kouter (MNum ?k))
		(MMul (MVar "z") (MNum ?n))
	)
	(TiledMatmulInputB ?b ?n (MNum (/ ?k 8)))
	:when ((= (% ?k 8) 0) (= (% ?m 8) 0) (= (% ?n 8) 0))
	:ruleset tc
)
(rewrite
	(LoopOut ; m
		(LoopOut ; n
			(LoopOut ; pad1
				(LoopOut ; pad2
					 (LoopOut ; k
						(Add
							(Mul
								(TiledMatmulInputA ?a ?k ?k_loops)
								(TiledMatmulInputB ?b ?n ?k_loops)
							)
							; accumulator
							(LoopIn ; k outer
								(LoopIn ; pad2
									(LoopIn ; pad1
										(LoopIn ; n tile
											(LoopIn ; m tile
												?acc
												(Loop ?loop_acc_mtile (MNum ?m))
												(MNum 0)
											)
											(Loop ?loop_acc_ntile (MNum ?n))
											(MNum 0)
										)
										(Loop ?pad1 (MNum 1))
										(MNum 0)
									)
									(Loop ?pad2 (MNum 1))
									(MNum 0)
								)
								(Loop ?loop_acc_k (MNum ?k))
								(MAccum ?accum)
							)
						)
						(Loop ?loop_out_k (MNum ?k))
						(MAccum ?acc_outer)
					)
					(Loop ?pad2 (MNum 1))
					(MVar "z")
				)
				(Loop ?pad1 (MNum 1))
				(MVar "z")
			)
			(Loop ?loop_out_n (MNum ?n))
			(MVar "z")
		)
		(Loop ?loop_out_m (MNum ?m))
		(MMul (MVar "z") (MNum ?n))
	)
	(LoopOut ; m outer
		(LoopOut ; n outer
			(LoopOut ; m tile
				(LoopOut ; n tile
					(TCMatmul
						; a
						(LoopIn ; n tile
							(LoopIn ; m tile
								(LoopIn ; n outer
									(LoopIn ; m outer
										?a
										(Loop ?loop_out_m (MNum (/ ?m 8)))
										(MMul (MVar "z") (MNum (* ?k 8)))
									)
									(Loop ?loop_out_n (MNum (/ ?n 8)))
									(MNum 0)
								)
								(Loop (+ ?loop_out_m "_tile") (MNum 8))
								(MNum 0)
							)
							(Loop (+ ?loop_out_n "_tile") (MNum 4))  ; each thread in the matmul does 2 elements
							(MNum 0)
						)
						; b
						(LoopIn ; n tile
							(LoopIn ; m tile
								(LoopIn ; n outer
									(LoopIn ; m outer
										?b
										(Loop ?loop_out_m (MNum (/ ?m 8)))
										(MNum 0)
									)
									(Loop ?loop_out_n (MNum (/ ?n 8)))
									(MMul (MVar "z") (MNum 8))
								)
								(Loop (+ ?loop_out_m "_tile") (MNum 8))
								(MNum 0)
							)
							(Loop (+ ?loop_out_n "_tile") (MNum 4))  ; each thread in the matmul does 2 elements
							(MNum 0)
						)
						; a k stride
						(MMul (MVar "z") (MNum 8))
						; b k stride
						(MMul (MVar "z") (MNum (* ?n 8)))
						; a row size
						(MNum ?k)
						; b row size
						(MNum ?n)
						; c row size
						(MNum ?n)
						; k loops
						?k_loops
					)
					(Loop (+ ?loop_out_n "_tile") (MNum 4))
					(MNum 0)
				)
				(Loop (+ ?loop_out_m "_tile") (MNum 8))
				(MNum 0)
			)
			(Loop ?loop_out_n (MNum (/ ?n 8)))
			(MMul (MVar "z") (MNum 8))
		)
		(Loop ?loop_out_m (MNum (/ ?m 8)))
		(MMul (MVar "z") (MNum (* ?n 8)))
	)
	:ruleset tc
)

; Swap loops
;(ruleset swap)
(rewrite
	(LoopOut (LoopOut ?x ?innerLoop ?innerStride) ?outerLoop ?outerStride)
	(LoopOut (LoopOut (SwapLoops ?x ?innerLoop ?outerLoop) ?outerLoop ?outerStride) ?innerLoop ?innerStride)
	:ruleset ir
)
(rewrite
	(SwapLoops (LoopIn (LoopIn ?x ?outerLoop ?outerStride) ?innerLoop ?innerStride) ?innerLoop ?outerLoop)
	(LoopIn (LoopIn ?x ?innerLoop ?innerStride) ?outerLoop ?outerStride)
	:ruleset ir-prop
)
; propogate
(rewrite
	(SwapLoops (LoopOut ?x ?loop ?stride) ?innerLoop ?outerLoop)
	(LoopOut (SwapLoops ?x ?innerLoop ?outerLoop) ?loop ?stride)
	:ruleset ir-prop
)
(rewrite
	(SwapLoops (LoopIn ?x ?loop ?stride) ?innerLoop ?outerLoop)
	(LoopIn (SwapLoops ?x ?innerLoop ?outerLoop) ?loop ?stride)
	:when ((!= ?loop ?outerLoop))
	:ruleset ir-prop
)
(rewrite
	(SwapLoops (Binary ?bin ?a ?b) ?innerLoop ?outerLoop)
	(Binary ?bin (SwapLoops ?a ?innerLoop ?outerLoop) (SwapLoops ?b ?innerLoop ?outerLoop))
	:ruleset ir-prop
)

{code}
(run-schedule
	(run ir-generic)
	(repeat 5
		(run ir)
		(run ir-prop)
		(run expr)
		(repeat 2 fusion)
		(run ir-generic)
	)
	;(run ir) ; run ir rules once
	;(run swap) ; run swap every other run
	;(repeat 5 ir-prop)
	;(repeat 3 expr)
	;(run swap)
	;(repeat 3 ir-prop)
	(run ir-generic)
	(repeat 3 tc)
)<|MERGE_RESOLUTION|>--- conflicted
+++ resolved
@@ -280,11 +280,7 @@
 		(Loop (+ ?o ?i) (MMul ?rangeO ?rangeI))
 		(MAdd (MReplace ?stO (MVar "z") (MDiv (MVar "z") ?rangeI)) (MReplace ?stI (MVar "z") (MMod (MVar "z") ?rangeI)))
 	)
-<<<<<<< HEAD
 	:ruleset ir
-=======
-	;:ruleset ir
->>>>>>> 01cede31
 	:when ((!= ?stI (MAccum "a")) (!= ?stO (MAccum "a")))
 )
 (rewrite
@@ -533,7 +529,7 @@
 {code}
 (run-schedule
 	(run ir-generic)
-	(repeat 5
+	(repeat 4
 		(run ir)
 		(run ir-prop)
 		(run expr)
